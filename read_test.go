--- conflicted
+++ resolved
@@ -341,16 +341,6 @@
 	}
 }
 
-<<<<<<< HEAD
-func TestReadFileIntoNotepad(t *testing.T) {
-	res := &struct{ X甲 struct{ X乙 string } }{}
-	err := ReadFileInto(res, "testdata/notepad.ini")
-	if err != nil {
-		t.Error(err)
-	}
-	if "丁" != res.X甲.X乙 {
-		t.Errorf("got %q, wanted %q", res.X甲.X乙, "丁")
-=======
 type cUserVar struct {
 	UserVar  cUserVarS
 	UserVarM cUserVarMS
@@ -404,7 +394,6 @@
 	if v := s.V[s.Idx("name")]; !reflect.DeepEqual(
 		*v, []string{"value1", "value2"}) {
 		t.Fatalf("V[Idxer.Idx(\"name\")]=%q; want \"value\"", v)
->>>>>>> 52c35a4c
 	}
 }
 
