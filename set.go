--- conflicted
+++ resolved
@@ -263,16 +263,12 @@
 		return fmt.Errorf("invalid subsection: "+
 			"section %q subsection %q", sect, sub)
 	}
-<<<<<<< HEAD
-	vVar, t := idxFieldFold(vSect, name)
-=======
 	// Empty name is a special value, meaning that only the
 	// section/subsection object is to be created, with no values set.
 	if name == "" {
 		return nil
 	}
-	vVar, t := fieldFold(vSect, name)
->>>>>>> 083575c3
+	vVar, t := idxFieldFold(vSect, name)
 	if !vVar.IsValid() {
 		return fmt.Errorf("invalid variable: "+
 			"section %q subsection %q variable %q", sect, sub, name)
