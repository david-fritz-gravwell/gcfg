--- conflicted
+++ resolved
@@ -223,12 +223,8 @@
 	vCfg := vPCfg.Elem()
 	vSect, _ := fieldFold(vCfg, sect)
 	if !vSect.IsValid() {
-<<<<<<< HEAD
-		return extraData{section: sect}
-=======
 		err := extraData{section: sect}
 		return c.Collect(err)
->>>>>>> 5ac3e634
 	}
 	isSubsect := vSect.Kind() == reflect.Map
 	if subsectPass != isSubsect {
@@ -261,12 +257,8 @@
 		panic(fmt.Errorf("field for section must be a map or a struct: "+
 			"section %q", sect))
 	} else if sub != "" {
-<<<<<<< HEAD
-		return extraData{section: sect, subsection: &sub}
-=======
 		err := extraData{section: sect, subsection: &sub}
 		return c.Collect(err)
->>>>>>> 5ac3e634
 	}
 	// Empty name is a special value, meaning that only the
 	// section/subsection object is to be created, with no values set.
@@ -275,13 +267,6 @@
 	}
 	vVar, t := fieldFold(vSect, name)
 	if !vVar.IsValid() {
-<<<<<<< HEAD
-		if isSubsect {
-			return extraData{section: sect, subsection: &sub, variable: &name}
-		} else {
-			return extraData{section: sect, variable: &name}
-		}
-=======
 		var err error
 		if isSubsect {
 			err = extraData{section: sect, subsection: &sub, variable: &name}
@@ -289,7 +274,6 @@
 			err = extraData{section: sect, variable: &name}
 		}
 		return c.Collect(err)
->>>>>>> 5ac3e634
 	}
 	// vVal is either single-valued var, or newly allocated value within multi-valued var
 	var vVal reflect.Value
