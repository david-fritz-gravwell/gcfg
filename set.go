--- conflicted
+++ resolved
@@ -193,8 +193,6 @@
 	return types.ScanFully(d, val, 'v')
 }
 
-<<<<<<< HEAD
-=======
 func idxFieldFold(v reflect.Value, name string) (reflect.Value, tag) {
 	fIdxer := v.FieldByName("Idxer")
 	if !fIdxer.IsValid() || fIdxer.Type() != reflect.TypeOf(Idxer{}) {
@@ -233,7 +231,6 @@
 	return vv.Elem(), tag{}
 }
 
->>>>>>> 52c35a4c
 func newValue(c *warnings.Collector, sect string, vCfg reflect.Value,
 	vType reflect.Type) (reflect.Value, error) {
 	//
@@ -244,13 +241,6 @@
 	if dfltField.IsValid() {
 		b := bytes.NewBuffer(nil)
 		ge := gob.NewEncoder(b)
-<<<<<<< HEAD
-		if err = c.Collect(ge.EncodeValue(dfltField)); err != nil {
-			return pv, err
-		}
-		gd := gob.NewDecoder(bytes.NewReader(b.Bytes()))
-		if err = c.Collect(gd.DecodeValue(pv.Elem())); err != nil {
-=======
 		err = c.Collect(ge.EncodeValue(dfltField))
 		if err != nil {
 			return pv, err
@@ -258,7 +248,6 @@
 		gd := gob.NewDecoder(bytes.NewReader(b.Bytes()))
 		err = c.Collect(gd.DecodeValue(pv.Elem()))
 		if err != nil {
->>>>>>> 52c35a4c
 			return pv, err
 		}
 	}
@@ -300,12 +289,8 @@
 		if !pv.IsValid() {
 			vType := vSect.Type().Elem().Elem()
 			var err error
-<<<<<<< HEAD
-			if pv, err = newValue(c, sect, vCfg, vType); err != nil {
-=======
 			pv, err = newValue(c, sect, vCfg, vType)
 			if err != nil {
->>>>>>> 52c35a4c
 				return err
 			}
 			vSect.SetMapIndex(k, pv)
@@ -322,12 +307,7 @@
 	if name == "" {
 		return nil
 	}
-<<<<<<< HEAD
-	vVar, t := fieldFold(vSect, name)
-	l.variable = &name
-=======
 	vVar, t := idxFieldFold(vSect, name)
->>>>>>> 52c35a4c
 	if !vVar.IsValid() {
 		return c.Collect(extraData{loc: l})
 	}
